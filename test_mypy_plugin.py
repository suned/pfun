<<<<<<< HEAD
from pfun import io, Immutable
from typing import Tuple


def transform(s: str) -> int:
    pass


class DataSet(Immutable):
    pass


class Model(Immutable):
    pass


class Metrics(Immutable):
    precision: float
    recall: float


@io.io
def read_csv(path: str) -> DataSet:
    pass


@io.io
def preprocess(data: DataSet) -> DataSet:
    pass


@io.io
def split(data: DataSet) -> Tuple[DataSet, DataSet]:
    pass


@io.io
def train(data: Tuple[DataSet, DataSet]) -> Tuple[Model, DataSet, DataSet]:
    pass


@io.io
def evaluate(data: Tuple[Model, DataSet, DataSet]) -> Metrics:
    pass


@io.io
def report(metrics: Metrics) -> Metrics:
    pass


reveal_type(
    read_csv('data.csv').and_then(preprocess).and_then(train).and_then(
        evaluate).and_then(report))
=======
from pfun.list import List

l = List()
l[0] = 1
>>>>>>> 6d265985
<|MERGE_RESOLUTION|>--- conflicted
+++ resolved
@@ -1,61 +1,4 @@
-<<<<<<< HEAD
-from pfun import io, Immutable
-from typing import Tuple
-
-
-def transform(s: str) -> int:
-    pass
-
-
-class DataSet(Immutable):
-    pass
-
-
-class Model(Immutable):
-    pass
-
-
-class Metrics(Immutable):
-    precision: float
-    recall: float
-
-
-@io.io
-def read_csv(path: str) -> DataSet:
-    pass
-
-
-@io.io
-def preprocess(data: DataSet) -> DataSet:
-    pass
-
-
-@io.io
-def split(data: DataSet) -> Tuple[DataSet, DataSet]:
-    pass
-
-
-@io.io
-def train(data: Tuple[DataSet, DataSet]) -> Tuple[Model, DataSet, DataSet]:
-    pass
-
-
-@io.io
-def evaluate(data: Tuple[Model, DataSet, DataSet]) -> Metrics:
-    pass
-
-
-@io.io
-def report(metrics: Metrics) -> Metrics:
-    pass
-
-
-reveal_type(
-    read_csv('data.csv').and_then(preprocess).and_then(train).and_then(
-        evaluate).and_then(report))
-=======
 from pfun.list import List
 
 l = List()
-l[0] = 1
->>>>>>> 6d265985
+l[0] = 1