from typing import Generic, TypeVar, Callable, Any, Iterable, cast
from functools import wraps
from abc import ABC, abstractmethod

from .immutable import Immutable
from .monad import Monad, sequence_, map_m_, filter_m_
from .curry import curry

A = TypeVar('A')
B = TypeVar('B')
C = TypeVar('C')


class Either(Generic[B, A], Immutable, Monad, ABC):
    """
    Abstract class representing a computation with either
    ``A`` or ``B`` as its result.
    Should not be instantiated directly,
    use :class:`Left` or :class:`Right` instead
    """
    @abstractmethod
    def and_then(self, f: Callable[[A], 'Either[B, C]']) -> 'Either[B, C]':
        """
        Chain together functions of either computations, keeping
        track of whether or not any of them have failed

        :example:
        >>> f = lambda i: Right(1 / i) if i != 0 else Left('i was 0')
        >>> Right(1).and_then(f)
        Right(1.0)
        >>> Right(0).and_then(f)
        Left('i was 0')

        :param f: The function to call
        :return: :class:`Right` of type A if \
        the computation was successful, :class:`Left` of type B otherwise.
        """
        raise NotImplementedError()

    @abstractmethod
    def __bool__(self):
        """
        Convert this result to a boolean value

        :example:
        >>> "Right" if Right(1) else "Left"
        "Right"
        >>> "Right" if Left("an error") else "Left"
        "Left"

        :return: True if this as an :class:`Right`,
                 False if this is an :class:`Left`
        """
        raise NotImplementedError()

    @abstractmethod
    def or_else(self, default: A) -> A:
        """
        Try to get the result of this either computation, return default
        if this is a ``Left`` value

        :example:
        >>> Right(1).or_else(2)
        1
        >>> Left(1).or_else(2)
        2

        :param default: Value to return if this is a ``Left`` value
        :return: Result of computation if this is a ``Right`` value, \
                 default otherwise
        """
        raise NotImplementedError()

    @abstractmethod
    def map(self, f: Callable[[A], C]) -> 'Either[B, C]':
        """
        Map the result of this either computation

        :example:
        >>> f = lambda i: Right(1 / i) if i != 0 else Left('i was 0').map(str)
        >>> Right(1).and_then(f).map(str)
        Right('0.5')
        >>> Ok(0).and_then(f).map(str)
        Left('i was 0')

        :param f: Function to apply to the result
        :return: :class:`Right` wrapping result of type C  \
                 if the computation was if this is a ``Right`` value, \
                 :class:`Left` of type B otherwise

    """
        raise NotImplementedError()


class Right(Either[B, A]):
    """
    Represents one of the ``Right`` case of ``Either``
    """
    a: A

    def or_else(self, default: A) -> A:
        return self.a

    def map(self, f: Callable[[A], C]) -> Either[B, C]:
        return Right(f(self.a))

    def and_then(self, f):
        return f(self.a)

    def __eq__(self, other: Any) -> bool:
        """
        Test if ``other`` is a :class:`Right` wrapping the same value as
        this instance

        :example:
        >>> Right('value') == Right('value')
        True
        >>> Right('another value') == Right('value')
        False

        :param other: object to compare with
        :return: True if other is a :class:`Right`
                 instance and wraps the same \
        value as this instance, False otherwise
        """
        return isinstance(other, Right) and self.a == other.a

    def __bool__(self) -> bool:
        return True

    def __repr__(self):
        return f'Right({repr(self.a)})'


class Left(Either[B, A]):
    b: B

    def or_else(self, default: A) -> A:
        return default

    def map(self, f: Callable[[A], C]) -> Either[B, C]:
        return self  # type: ignore

    def __eq__(self, other: object) -> bool:
        """
        Test if ``other`` is an :class:`Left` wrapping the same value as
        this instance

        :example:
        >>> Left('error message') == Left('error message')
        True
        >>> Left('error message') == Left('another message')
        False

        :param other: object to compare with
        :return: True if other is an :class:`Left` instance and wraps the same
        value as this instance, False otherwise
        """
        return isinstance(other, Left) and other.b == self.b

    def __bool__(self) -> bool:
        return False

    def and_then(self, f: Callable[[A], Either[B, C]]) -> Either[B, C]:
        return self  # type: ignore

    def __repr__(self):
        return f'Left({repr(self.b)})'


def either(f: Callable[..., A]) -> Callable[..., Either[A, B]]:
    """
    Turn ``f`` into a monadic function in the ``Either`` monad by wrapping
    in it a :class:`Right`

    :example:
    >>> either(lambda v: v)(1)
    Right(1)

    :param f: function to wrap
    :return: ``f`` wrapped with a ``Right``
    """
    @wraps(f)
    def decorator(*args, **kwargs):
        return Right(f(*args, **kwargs))

    return decorator


def sequence(iterable: Iterable[Either[A, B]]) -> Either[Iterable[A], B]:
    """
    Evaluate each ``Either`` in `iterable` from left to right
    and collect the results

    :example:
    >>> sequence([Right(v) for v in range(3)])
    Right((0, 1, 2))

    :param iterable: The iterable to collect results from
    :returns: ``Either`` of collected results
    """
    return cast(Either[Iterable[A], B], sequence_(Left, iterable))


@curry
def map_m(f: Callable[[A], Either[B, C]],
          iterable: Iterable[A]) -> Either[Iterable[B], C]:
    """
    Map each in element in ``iterable`` to
    an :class:`Either` by applying ``f``,
    combine the elements by ``and_then``
    from left to right and collect the results

    :example:
    >>> map_m(Right, range(3))
    Right((0, 1, 2))

    :param f: Function to map over ``iterable``
    :param iterable: Iterable to map ``f`` over
    :return: ``f`` mapped over ``iterable`` and combined from left to right.
    """
    return cast(Either[Iterable[B], C], map_m_(Left, f, iterable))


@curry
def filter_m(f: Callable[[A], Either[bool, B]],
             iterable: Iterable[A]) -> Either[Iterable[A], B]:
    """
    Map each element in ``iterable`` by applying ``f``,
    filter the results by the value returned by ``f``
    and combine from left to right.

    :example:
<<<<<<< HEAD
    >>> filter_m(lambda v: Right(v % 2 == 0), range(2))
=======
    >>> filter_m(lambda v: Right(v % 2 == 0), range(3))
>>>>>>> 51546c50
    Right((0, 2))

    :param f: Function to map ``iterable`` by
    :param iterable: Iterable to map by ``f``
    :return:
    """
    return cast(Either[Iterable[A], B], filter_m_(Left, f, iterable))


__all__ = [
    'Either', 'Left', 'Right', 'either', 'map_m', 'sequence', 'filter_m'
]<|MERGE_RESOLUTION|>--- conflicted
+++ resolved
@@ -231,11 +231,7 @@
     and combine from left to right.
 
     :example:
-<<<<<<< HEAD
-    >>> filter_m(lambda v: Right(v % 2 == 0), range(2))
-=======
     >>> filter_m(lambda v: Right(v % 2 == 0), range(3))
->>>>>>> 51546c50
     Right((0, 2))
 
     :param f: Function to map ``iterable`` by
