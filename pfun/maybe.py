--- conflicted
+++ resolved
@@ -1,4 +1,4 @@
-from typing import Generic, TypeVar, Callable, Any, Iterable, cast, Sequence
+from typing import Generic, TypeVar, Callable, Any, Sequence
 from functools import wraps
 
 from .immutable import Immutable
@@ -15,8 +15,10 @@
     Should not be instantiated directly. Use :class:`Just` and :class:`Nothing` instead.
 
     """
+
     def __init__(self):
-        raise TypeError("'Maybe' can't be instantiated directly. Use Just or Nothing.")
+        raise TypeError(
+            "'Maybe' can't be instantiated directly. Use Just or Nothing.")
 
     def and_then(self, f: Callable[[A], 'Maybe[B]']) -> 'Maybe[B]':
         """
@@ -96,27 +98,11 @@
     Subclass of :class:`Maybe` that represents a successful computation
 
     """
-<<<<<<< HEAD
     a: A
-=======
 
     @property
     def get(self) -> A:
         return self.a
-
-    def __init__(self, a: A):
-        """
-        Initialize a Just representing a successful computation of result type A
-
-        :param a: Result of the computation
-
-        """
-        try:
-            super().__init__()
-        except:
-            pass
-        self.a = a
->>>>>>> 38d41ccc
 
     def and_then(self, f: Callable[[A], 'Maybe[B]']) -> 'Maybe[B]':
         return f(self.a)
@@ -174,33 +160,14 @@
     return dec
 
 
-def flatten(maybes: Sequence[Maybe[A]]) -> List[A]:
-    justs = cast(Sequence[Just[A]], [m for m in maybes if m])
-    return List(j.a for j in justs)
-
-
 class Nothing(Maybe[Any]):
     """
     Subclass of :class:`Maybe` that represents a failed computation
 
     """
-<<<<<<< HEAD
-=======
-
     @property
     def get(self):
-        raise AttributeError('"Nothing" does not support get')
-
-    def __init__(self):
-        """
-        Initialize a value representing a failed computation
-
-        """
-        try:
-            super().__init__()
-        except:
-            pass
->>>>>>> 38d41ccc
+        raise AttributeError('"Nothing" does not support "get"')
 
     def and_then(self, f: Callable[[A], 'Maybe[B]']) -> 'Maybe[B]':
         return self
@@ -228,4 +195,9 @@
         return False
 
 
+def flatten(maybes: Sequence[Maybe[A]]) -> List[A]:
+    justs = [m for m in maybes if m]
+    return List(j.get for j in justs)
+
+
 __all__ = ['Maybe', 'Just', 'Nothing', 'maybe', 'flatten']