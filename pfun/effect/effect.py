from __future__ import annotations

import asyncio
from contextlib import AsyncExitStack
from functools import wraps
from typing import (Any, AsyncContextManager, Awaitable, Callable, Generator,
                    Generic, Iterable, NoReturn, Optional, Type, TypeVar,
                    Union)

from ..aio_trampoline import Call, Done, Trampoline
from ..aio_trampoline import sequence as sequence_trampolines
from ..curry import curry
from ..either import Either, Left, Right
from ..either import sequence as sequence_eithers
from ..immutable import Immutable

R = TypeVar('R', contravariant=True)
E = TypeVar('E', covariant=True)
E2 = TypeVar('E2')
A = TypeVar('A', covariant=True)
B = TypeVar('B')

C = TypeVar('C', bound=AsyncContextManager)


<<<<<<< HEAD
class Resource(Immutable, Generic[E, C]):
=======
class Resource(Immutable, Generic[C]):
>>>>>>> a618ae35
    """
    Enables lazy initialisation of global async context managers that should \
    only be entered once per effect invocation. If the same resource is \
    acquired twice by an effect using `get`, the same context manager will \
    be returned. All context managers controlled by resources are guaranteed \
    to be entered before the effect that requires it is invoked, and exited \
    after it returns. The wrapped context manager is only available when the \
    resources context is entered.


    :example:
    >>> from aiohttp import ClientSession
    >>> resource = Resource(ClientSession)
    >>> r1, r2 = resource.get().and_then(
    ...     lambda r1: resource.get().map(lambda r2: (r1, r2))
    ... )
    >>> assert r1 is r2
    >>> assert r1.closed
    >>> assert resource.resource is None

    :attribute resource_factory: function to initialiaze the context manager
    """
<<<<<<< HEAD
    resource_factory: Callable[[],
                               Union[Either[E, C], Awaitable[Either[E, C]]]]
    resource: Optional[Either[E, C]] = None

    def get(self) -> Effect[Any, E, C]:
=======
    resource_factory: Callable[[], C]
    resource: Optional[C] = None

    def get(self) -> Effect[Any, NoReturn, C]:
>>>>>>> a618ae35
        """
        Create an :class:``Effect` that produces the initialized
        context manager.

        :example:
        >>> from aiohttp import ClientSession
        >>> resource = Resource(ClientSession)
        >>> async def get_request(session: ClientSession) -> bytes:
        ...     async with session.get('foo.com') as request:
        ...         return await request.read()
        >>> resource.get().map(get_request)(None)
        b'content of foo.com'

        :return: :class:``Effect`` that produces the wrapped context manager
        """
        async def run_e(env: RuntimeEnv):
            if self.resource is None:
                # this is the first time this effect is called
<<<<<<< HEAD
                resource = self.resource_factory()  # type:ignore
                if asyncio.iscoroutine(resource):
                    resource = await resource
                object.__setattr__(self, 'resource', resource)
                await env.exit_stack.enter_async_context(self)
            return Done(self.resource)
=======
                object.__setattr__(
                    self, 'resource', self.resource_factory()  # type: ignore
                )
                await env.exit_stack.enter_async_context(self)
            return Done(Right(self.resource))
>>>>>>> a618ae35

        return Effect(run_e)

    async def __aenter__(self):
<<<<<<< HEAD
        if isinstance(self.resource, Right):
            return await self.resource.get.__aenter__()
=======
        return await self.resource.__aenter__()
>>>>>>> a618ae35

    async def __aexit__(self, *args, **kwargs):
        resource = self.resource
        object.__setattr__(self, 'resource', None)
<<<<<<< HEAD
        if isinstance(self.resource, Right):
            return await resource.get.__aexit__(*args, **kwargs)
=======
        return await resource.__aexit__(*args, **kwargs)
>>>>>>> a618ae35


class RuntimeEnv(Immutable, Generic[A]):
    """
    Wraps the user supplied environment R and supplies various utilities
    for the effect runtime such as the resource AsyncExitStack

    :attribute r: The user supplied environment value
    :attribute exit_stack: AsyncExitStack used to enable Effect resources
    """
    r: A
    exit_stack: AsyncExitStack


class Effect(Generic[R, E, A], Immutable):
    """
    Wrapper for functions that are allowed to perform side-effects
    """
    run_e: Callable[[RuntimeEnv[R]], Awaitable[Trampoline[Either[E, A]]]]

    def and_then(
        self,
        f: Callable[[A],
                    Union[Awaitable[Effect[Any, E2, B]], Effect[Any, E2, B]]]
    ) -> Effect[Any, Union[E, E2], B]:
        """
        Create new :class:`Effect` that applies ``f`` to the result of \
        running this effect successfully. If this :class:`Effect` fails, \
        ``f`` is not applied.

        :example:
        >>> success(2).and_then(lambda i: success(i + 2)).run(None)
        4

        :param f: Function to pass the result of this :class:`Effect` \
        instance once it can be computed

        :return: New :class:`Effect` which wraps the result of \
        passing the result of this :class:`Effect` instance to ``f``
        """
        async def run_e(r: RuntimeEnv[R]
                        ) -> Trampoline[Either[Union[E, E2], B]]:
            async def thunk():
                def cont(either: Either):
                    if isinstance(either, Left):
                        return Done(either)

                    async def thunk():
                        next_ = f(either.get)
                        if asyncio.iscoroutine(next_):
                            effect = await next_
                        else:
                            effect = next_
                        return await effect.run_e(r)

                    return Call(thunk)

                trampoline = await self.run_e(r)
                return trampoline.and_then(cont)

            return Call(thunk)

        return Effect(run_e)

    def discard_and_then(self, effect: Effect[Any, E2, B]
                         ) -> Effect[Any, Union[E, E2], B]:
        """
        Create a new effect that discards the result of this effect, \
        and produces instead ``effect``. Like ``and_then`` but does not require
        you to handle the result. \
        Convenient for effects that produce ``None``, like writing to files.

        :example:
        >>> class Env:
        ...     files = effect.files.Files()
        >>> effect.files.write('foo.txt', 'Hello!')\\
        ...     .discard_and_then(effect.files.read('foo.txt'))\\
        ...     .run(Env())
        Hello!

        :param effect: :class:`Effect` instance to run after this \
        :class:`Effect` has run successfully.

        :return: New effect that succeeds with `effect`
        """
        return self.and_then(lambda _: effect)  # type: ignore

    def either(self) -> Effect[R, NoReturn, Either[E, A]]:
        """
        Push the potential error into the success channel as an either, \
        allowing error handling.

        :example:
        >>> error('Whoops!').either().map(
        ...     lambda either: either.get if isinstance(either, Right)
        ...                    else 'Phew!'
        ... ).run(None)
        'Phew!'

        :return: New :class:`Effect` that produces a :class:`Left[E]` if it \
            has failed, or a :class:`Right[A]` if it succeeds
        """
        async def run_e(r: RuntimeEnv[R]
                        ) -> Trampoline[Either[NoReturn, Either[E, A]]]:
            async def thunk() -> Trampoline[Either[NoReturn, Either[E, A]]]:
                trampoline = await self.run_e(r)  # type: ignore
                return trampoline.and_then(lambda either: Done(Right(either)))

            return Call(thunk)

        return Effect(run_e)

    def recover(self,
                f: Callable[[E], Effect[Any, E2, A]]) -> Effect[Any, E2, A]:
        """
        Create new :class:`Effect` that applies ``f`` to the error result of \
        running this effect if it fails. If this :class:`Effect` succeeds, \
        ``f`` is not applied.

        :example:
        >>> error('Whoops!').recover(lambda _: success('Phew!')).run(None)
        'Phew!'

        :param f: Function to pass the error result of this :class:`Effect` \
        instance once it can be computed

        :return: New :class:`Effect` which wraps the result of \
        passing the error result of this :class:`Effect` instance to ``f``
        """
        async def run_e(r: RuntimeEnv[R]) -> Trampoline[Either[E2, A]]:
            async def thunk():
                def cont(either: Either):
                    if isinstance(either, Right):
                        return Done(either)

                    async def thunk():
                        next_ = f(either.get)
                        if asyncio.iscoroutine(next_):
                            effect = await next_
                        else:
                            effect = next_
                        return await effect.run_e(r)

                    return Call(thunk)

                trampoline = await self.run_e(r)
                return trampoline.and_then(cont)

            return Call(thunk)

        return Effect(run_e)

    def ensure(self, effect: Effect[Any, NoReturn, Any]) -> Effect[R, E, A]:
        """
        Create an :class:`Effect` that will always run `effect`, regardless
        of whether this :class:`Effect` succeeds or fails. The result of
        `effect` is ignored, and the resulting effect instead succeeds or fails
        with the succes or error value of this effect. Useful for closing
        resources.

        :example:
        >>> from pfun.effect.console import Console
        >>> console = Console()
        >>> finalizer = console.print('finalizing!')
        >>> success('result').ensure(finalizer).run(None)
        finalizing!
        'result'
        >>> error('whoops!').ensure(finalizer).run(None)
        finalizing!
        RuntimeError: whoops!

        :param effect: :class:`Effect` to run after this effect terminates \
            either successfully or with an error
        :return: :class:`Effect` that fails or succeeds with the result of \
            this effect, but always runs `effect`
        """
        return self.and_then(
            lambda value: effect.  # type: ignore
            discard_and_then(success(value))
        ).recover(
            lambda reason: effect.  # type: ignore
            discard_and_then(error(reason))
        )

    def run(self, r: R, asyncio_run=asyncio.run) -> A:
        """
        Run the function wrapped by this :class:`Effect`, including potential \
        side-effects. If the function fails the resulting error will be \
        raised as an exception.

        :param r: The environment with which to run this :class:`Effect`
        :param asyncio_run: Function to run the coroutine returned by the \
            wrapped function
        :returns: The succesful result of the wrapped function if it succeeds
        """
        async def _run() -> A:  # type: ignore
            async with AsyncExitStack() as stack:
                env = RuntimeEnv(r, stack)
                trampoline = await self.run_e(env)  # type: ignore
                result = await trampoline.run()
                if isinstance(result, Left):
                    error = result.get
                    if isinstance(error, Exception):
                        raise error
                    else:
                        raise RuntimeError(repr(error))
                else:
                    return result.get

        return asyncio_run(_run())

    __call__ = run

    def map(self, f: Callable[[A], Union[Awaitable[B], B]]) -> Effect[R, E, B]:
        """
        Map `f` over the result produced by this :class:`Effect` once it is run

        :example:
        >>> success(2).map(lambda v: v + 2).run(None)
        4

        :param f: function to map over this :class:`Effect`
        :return: new :class:`Effect` with `f` applied to the \
            value produced by this :class:`Effect`.
        """
        async def run_e(r: RuntimeEnv[R]) -> Trampoline[Either[E, B]]:
            def cont(either):
                async def thunk() -> Trampoline[Either]:
                    result = f(either.get)
                    if asyncio.iscoroutine(result):
                        result = await result  # type: ignore
                    return Done(Right(result))

                if isinstance(either, Left):
                    return Done(either)
                return Call(thunk)

            trampoline = await self.run_e(r)  # type: ignore
            return trampoline.and_then(cont)

        return Effect(run_e)


R1 = TypeVar('R1')
E1 = TypeVar('E1')
A1 = TypeVar('A1')


def success(value: A1) -> Effect[Any, NoReturn, A1]:
    """
    Wrap a function in :class:`Effect` that does nothing but return ``value``

    :example:
    >>> success('Yay!').run(None)
    'Yay!'

    :param value: The value to return when the :class:`Effect` is executed
    :return: :class:`Effect` that wraps a function returning ``value``
    """
    async def run_e(_):
        return Done(Right(value))

    return Effect(run_e)


def get_environment() -> Effect[Any, NoReturn, Any]:
    """
    Get an :class:`Effect` that produces the environment passed to `run` \
    when executed

    :example:
    >>> get_environment().run('environment')
    'environment'

    :return: :class:`Effect` that produces the enviroment passed to `run`
    """
    async def run_e(env):
        return Done(Right(env.r))

    return Effect(run_e)


def from_awaitable(awaitable: Awaitable[A1]) -> Effect[Any, NoReturn, A1]:
    """
    Create an :class:`Effect` that produces the result of awaiting `awaitable`

    :example:
    >>> async def f() -> str:
    ...     return 'Yay!'
    >>> from_awaitable(f()).run(None)
    'Yay'

    :param awaitable: Awaitable to await in the resulting :class:`Effect`
    :return: :class:`Effect` that produces the result of awaiting `awaitable`
    """
    async def run_e(_):
        return Done(Right(await awaitable))

    return Effect(run_e)


def decorate(
    f: Callable[[A1], Union[Awaitable[Either[E1, B1]], Either[E1, B1]]]
) -> Callable[[A1], Effect[Any, E1, B1]]:
    def _(a: A1) -> Effect[Any, E1, B1]:
        async def run_e(_):
            either = f(a)
            if asyncio.iscoroutine(either):
                either = await either
            return Done(either)

        return Effect(run_e)

    return _


B1 = TypeVar('B1')
Effects = Generator[Effect[R1, E1, Any], Any, B1]


def with_effect(f: Callable[..., Effects[R1, E1, A1]]
                ) -> Callable[..., Effect[R1, E1, A1]]:
    """
    Decorator for functions generating :class:`Effect` instances. Will
    chain together the generated effectss using `and_then`

    :example:
    >>> @with_effect
    ... def f() -> Effects[Any, NoReturn, int]:
    ...     a = yield success(2)
    ...     b = yield success(2)
    ...     return a + b
    >>> f().run(None)
    4

    :param f: the function to decorate
    :return: new function that consumes effects generated by `f`, \
        chaining them together with `and_then`
    """
    @wraps(f)
    def decorator(*args, **kwargs):
        g = f(*args, **kwargs)

        def cont(v):
            try:
                return g.send(v).and_then(cont)
            except StopIteration as e:
                return success(e.value)

        try:
            m = next(g)
            return m.and_then(cont)
        except StopIteration as e:
            return success(e.value)

    return decorator


def sequence_async(iterable: Iterable[Effect[R1, E1, A1]]
                   ) -> Effect[R1, E1, Iterable[A1]]:
    """
    Evaluate each :class:`Effect` in `iterable` asynchronously
    and collect the results

    :example:
    >>> sequence_async([success(v) for v in range(3)]).run(None)
    (0, 1, 2)

    :param iterable: The iterable to collect results from
    :returns: ``Effect`` that produces collected results
    """
    async def run_e(r: RuntimeEnv[R1]):
        awaitables = [e.run_e(r) for e in iterable]  # type: ignore
        trampolines = await asyncio.gather(*awaitables)
        # TODO should this be run in an executor to avoid blocking?
        # maybe depending on the number of effects?
        trampoline = sequence_trampolines(trampolines)
        return trampoline.map(lambda eithers: sequence_eithers(eithers))

    return Effect(run_e)


@curry
def map_m(f: Callable[[A1], Effect[R1, E1, A1]],
          iterable: Iterable[A1]) -> Effect[R1, E1, Iterable[A1]]:
    """
    Map each in element in ``iterable`` to
    an :class:`Effect` by applying ``f``,
    combine the elements by ``and_then``
    from left to right and collect the results

    :example:
    >>> map_m(success, range(3)).run(None)
    (0, 1, 2)

    :param f: Function to map over ``iterable``
    :param iterable: Iterable to map ``f`` over
    :return: ``f`` mapped over ``iterable`` and combined from left to right.
    """
    effects = (f(x) for x in iterable)
    return sequence_async(effects)


@curry
def filter_m(f: Callable[[A], Effect[R1, E1, bool]],
             iterable: Iterable[A]) -> Effect[R1, E1, Iterable[A]]:
    """
    Map each element in ``iterable`` by applying ``f``,
    filter the results by the value returned by ``f``
    and combine from left to right.

    :example:
    >>> filter_m(lambda v: success(v % 2 == 0), range(3)).run(None)
    (0, 2)

    :param f: Function to map ``iterable`` by
    :param iterable: Iterable to map by ``f``
    :return: `iterable` mapped and filtered by `f`
    """
    async def run_e(r: RuntimeEnv[R1]):
        async def thunk():
            awaitables = [f(a).run_e(r) for a in iterable]
            trampolines = await asyncio.gather(*awaitables)
            trampoline = sequence_trampolines(trampolines)
            return trampoline.map(
                lambda eithers: sequence_eithers(eithers).
                map(lambda bs: tuple(a for a, b in zip(iterable, bs) if b))
            )

        return Call(thunk)

    return Effect(run_e)


def absolve(effect: Effect[Any, NoReturn, Either[E1, A1]]
            ) -> Effect[Any, E1, A1]:
    """
    Move the error type from an :class:`Effect` producing an :class:`Either` \
    into the error channel of the :class:`Effect`

    :example:
    >>> effect = error('Whoops').either().map(
    ...     lambda either: either.get if isinstance(either, Right) else 'Phew!'
    ... )
    >>> absolve(effect).run(None)
    'Phew!'

    :param effect: an :class:`Effect` producing an :class:`Either`
    :return: an :class:`Effect` failing with `E1` or succeeding with `A1`
    """
    async def run_e(r) -> Trampoline[Either[E1, A1]]:
        async def thunk():
            trampoline = await effect.run_e(r)
            return trampoline.and_then(lambda either: Done(either.get))

        return Call(thunk)

    return Effect(run_e)


def error(reason: E1) -> Effect[Any, E1, NoReturn]:
    """
    Create an :class:`Effect` that does nothing but fail with `reason`

    :example:
    >>> error('Whoops!').run(None)
    RuntimeError: 'Whoops!'

    :param reason: Value to fail with
    :return: :class:`Effect` that fails with `reason`
    """
    async def run_e(r):
        return Done(Left(reason))

    return Effect(run_e)


A2 = TypeVar('A2')


def combine(*effects: Effect[R1, E1, A2]
            ) -> Callable[[Callable[..., A1]], Effect[Any, Any, A1]]:
    """
    Create an effect that produces the result of calling the passed function \
    with the results of effects in `effects`

    :example:
    >>> combine(success(2), success(2))(lambda a, b: a + b).run(None)
    4

    :param effects: Effects the results of which to pass to the combiner \
        function

    :return: function that takes a combiner function and returns an \
        :class:`Effect` that applies the function to the results of `effects`
    """
    def _(f: Callable[..., A1]):
        effect = sequence_async(effects)
        return effect.map(lambda seq: f(*seq))

    return _


EX = TypeVar('EX', bound=Exception)


# @curry
def catch(*error_type: Type[EX],
          ) -> Callable[[Callable[[], A1]], Effect[Any, EX, A1]]:
    """
    Catch exceptions raised by a function and push them into the error type \
    of an :class:`Effect`

    :example:
    >>> catch(ZeroDivisionError)(lambda: 1 / 0).either().run(None)
    Left(ZeroDivisionError('division by zero'))

    :param error_type: Exception type to catch. All other exceptions will \
        not be handled
    :return: :class:`Effect` that can fail with exceptions raised by the \
        passed function
    """
    def _(f):
        try:
            return success(f())
        except Exception as e:
            if any(isinstance(e, t) for t in error_type):
                return error(e)
            raise e

    return _


def catch_all(f: Callable[[], A1]) -> Effect[Any, Exception, A1]:
    """
    Return an :class:`Effect` that can fail with any exceptions raised by `f`

    :example:
    >>> catch_all(lambda: 1 / 0).either().run(None)
    Left(ZeroDivisionError('division by zero'))

    :param f: All exceptions raised by this functions will be pushed to the \
        error channel of the resulting :class:`Effect`
    :return: :class:`Effect` that cain fail with exceptions raised by `f` \
        or succeed with the result of `f`
    """
    async def run_e(_: Any) -> Trampoline[Either[Exception, A1]]:
        try:
            return Done(Right(f()))
        except Exception as e:
            return Done(Left(e))

    return Effect(run_e)


__all__ = [
    'Effect',
    'success',
    'get_environment',
    'with_effect',
    'sequence_async',
    'filter_m',
    'map_m',
    'absolve',
    'error',
    'combine',
    'catch',
    'catch_all',
    'from_awaitable'
]<|MERGE_RESOLUTION|>--- conflicted
+++ resolved
@@ -23,11 +23,7 @@
 C = TypeVar('C', bound=AsyncContextManager)
 
 
-<<<<<<< HEAD
 class Resource(Immutable, Generic[E, C]):
-=======
-class Resource(Immutable, Generic[C]):
->>>>>>> a618ae35
     """
     Enables lazy initialisation of global async context managers that should \
     only be entered once per effect invocation. If the same resource is \
@@ -50,18 +46,11 @@
 
     :attribute resource_factory: function to initialiaze the context manager
     """
-<<<<<<< HEAD
     resource_factory: Callable[[],
                                Union[Either[E, C], Awaitable[Either[E, C]]]]
     resource: Optional[Either[E, C]] = None
 
     def get(self) -> Effect[Any, E, C]:
-=======
-    resource_factory: Callable[[], C]
-    resource: Optional[C] = None
-
-    def get(self) -> Effect[Any, NoReturn, C]:
->>>>>>> a618ae35
         """
         Create an :class:``Effect` that produces the initialized
         context manager.
@@ -80,40 +69,24 @@
         async def run_e(env: RuntimeEnv):
             if self.resource is None:
                 # this is the first time this effect is called
-<<<<<<< HEAD
                 resource = self.resource_factory()  # type:ignore
                 if asyncio.iscoroutine(resource):
                     resource = await resource
                 object.__setattr__(self, 'resource', resource)
                 await env.exit_stack.enter_async_context(self)
             return Done(self.resource)
-=======
-                object.__setattr__(
-                    self, 'resource', self.resource_factory()  # type: ignore
-                )
-                await env.exit_stack.enter_async_context(self)
-            return Done(Right(self.resource))
->>>>>>> a618ae35
 
         return Effect(run_e)
 
     async def __aenter__(self):
-<<<<<<< HEAD
         if isinstance(self.resource, Right):
             return await self.resource.get.__aenter__()
-=======
-        return await self.resource.__aenter__()
->>>>>>> a618ae35
 
     async def __aexit__(self, *args, **kwargs):
         resource = self.resource
         object.__setattr__(self, 'resource', None)
-<<<<<<< HEAD
         if isinstance(self.resource, Right):
             return await resource.get.__aexit__(*args, **kwargs)
-=======
-        return await resource.__aexit__(*args, **kwargs)
->>>>>>> a618ae35
 
 
 class RuntimeEnv(Immutable, Generic[A]):
