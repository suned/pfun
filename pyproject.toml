--- conflicted
+++ resolved
@@ -8,15 +8,10 @@
 [tool.poetry.dependencies]
 python = "^3.7"
 typing-extensions = "^3.7"
-mypy = "^0.740"
 
 [tool.poetry.dev-dependencies]
 pytest = "^3.0"
 hypothesis = "^4.32"
-<<<<<<< HEAD
-=======
-mypy = "^0.740.0"
->>>>>>> 9381818a
 ipython = "^7.7"
 ipdb = "^0.12.2"
 sphinx = "^2.1"
@@ -32,7 +27,7 @@
 pytest-mypy = "^0.3.3"
 tox = "^3.14"
 main-dec = "^0.1.1"
-mypy = "0.750"
+mypy = "0.770"
 
 [build-system]
 requires = ["poetry>=0.12"]
