--- conflicted
+++ resolved
@@ -65,13 +65,9 @@
             cat $HOME/.poetry/env >> $BASH_ENV
       - run:
           name: Install depenencies
-<<<<<<< HEAD
-          command: poetry install
-=======
           command: |
             ln -s /usr/lib/x86_64-linux-gnu/libstdc++.so.6 /usr/lib/x86_64-linux-gnu/libstdc++.so
             poetry install -E http
->>>>>>> 1b27f855
       - run:
           name: Check version
           command: poetry run python scripts/check_version.py pyproject.toml $CIRCLE_TAG
