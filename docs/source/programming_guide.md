--- conflicted
+++ resolved
@@ -322,8 +322,24 @@
 ```
 The `None` value is the result of the computation (which is nothing, because all we do is change the state), and `('second element',)` is the final state.
 ### IO
-<<<<<<< HEAD
-How do you make io operations referentially transparent? Is io not inherently stateful?
+A program that can't interact with the outside world isn't much use. But how can we keep our program pure and still interact with
+the outside world? The common solution is to use `IO` to separate the pure parts of our program from the unpure parts
+
+```python
+from pfun.io import get_line, put_line, IO
+
+name: IO[str] = get_line('What is you name? ')
+greeting: IO[str] = name.map(lambda s: 'Hello ' + s)
+print_: IO[None] = greeting.and_then(put_line)
+print_.run()
+```
+
+`get_line` creates an `IO` action that when run, will read a `str` from standard input. `IO` can be combined
+with `map` and `and_then` just like the other monads we have seen.
+
+> **WARNING**: `IO` is not stack-safe under all circumstances. Combining a large number of `IO`s with `and_then`
+> may lead to `RecursionError`
+
 
 ### Combining Unwrapped Values
 Sometimes you want to combine multiple unwrapped monadic values 
@@ -389,29 +405,6 @@
     a_str = yield Just('an_int was: ')  # type: str
     return str(a_str) + an_int
 ```
-## Immutable Objects and Data Structures
-### List
-`List` is a functional style wrapper around `list` that prevents mutation
-=======
-A program that can't interact with the outside world isn't much use. But how can we keep our program pure and still interact with
-the outside world? The common solution is to use `IO` to separate the pure parts of our program from the unpure parts
-
->>>>>>> 51546c50
-```python
-from pfun.io import get_line, put_line, IO
-
-name: IO[str] = get_line('What is you name? ')
-greeting: IO[str] = name.map(lambda s: 'Hello ' + s)
-print_: IO[None] = greeting.and_then(put_line)
-print_.run()
-```
-
-`get_line` creates an `IO` action that when run, will read a `str` from standard input. `IO` can be combined
-with `map` and `and_then` just like the other monads we have seen.
-
-> **WARNING**: `IO` is not stack-safe under all circumstances. Combining a large number of `IO`s with `and_then`
-> may lead to `RecursionError`
-
 ## Stack-Safefy and Recursion
 Its common to use recursion rather than looping in pure functional programming to avoid mutating a local variable.
 
